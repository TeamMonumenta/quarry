--- conflicted
+++ resolved
@@ -88,13 +88,8 @@
     def to_json(self):
         return self.value
 
-<<<<<<< HEAD
-    def tree(self, sort=None, indent='    ', level=0):
-        result = self.to_mojangson(sort=sort, highlight=True)
-=======
     def tree(self, sort=None, indent='    ', level=0, highlight=True):
         result = self.to_mojangson(sort=sort, highlight=highlight)
->>>>>>> 75be86e6
         if level == 0:
             print(result)
         else:
@@ -275,19 +270,11 @@
             inner_json.append(content)
         return inner_json
 
-<<<<<<< HEAD
-    def tree(self, sort=None, indent='    ', level=0):
-        prefix = self.prefix[True]
-        separator = self.separator[True]
-        type_postfix = self.type_postfix[True]
-        postfix = self.postfix[True]
-=======
     def tree(self, sort=None, indent='    ', level=0, highlight=True):
         prefix = self.prefix[highlight]
         separator = self.separator[highlight]
         type_postfix = self.type_postfix[highlight]
         postfix = self.postfix[highlight]
->>>>>>> 75be86e6
 
         inner_mojangson = []
         for content in self.value:
@@ -651,17 +638,10 @@
     def to_json(self):
         return [content.to_json() for content in self.value]
 
-<<<<<<< HEAD
-    def tree(self, sort=None, indent='    ', level=0):
-        prefix = f'{self.prefix[True]}\n'
-        separator = f'{self.separator[True]}\n'
-        postfix = f'{indent*level}{self.postfix[True]}'
-=======
     def tree(self, sort=None, indent='    ', level=0, highlight=True):
         prefix = f'{self.prefix[highlight]}\n'
         separator = f'{self.separator[highlight]}\n'
         postfix = f'{indent*level}{self.postfix[highlight]}'
->>>>>>> 75be86e6
 
         inner_mojangson = []
         for content in self.value:
@@ -970,19 +950,11 @@
             inner_json[key] = self.value[key].to_json()
         return inner_json
 
-<<<<<<< HEAD
-    def tree(self, sort=None, indent='    ', level=0):
-        prefix = f'{self.prefix[True]}\n'
-        key_value_separator = self.key_value_separator[True]
-        separator = f'{self.separator[True]}\n'
-        postfix = f'{indent*level}{self.postfix[True]}'
-=======
     def tree(self, sort=None, indent='    ', level=0, highlight=True):
         prefix = f'{self.prefix[highlight]}\n'
         key_value_separator = self.key_value_separator[highlight]
         separator = f'{self.separator[highlight]}\n'
         postfix = f'{indent*level}{self.postfix[highlight]}'
->>>>>>> 75be86e6
 
         if isinstance(sort, list):
             keys = []
@@ -1002,11 +974,7 @@
                 key_str = key
             else:
                 key_str = TagString.quote_value(key)
-<<<<<<< HEAD
-            inner_mojangson.append(f'{indent*(level+1)}{key_str}{key_value_separator}{content.tree(sort, indent, level+1)}')
-=======
             inner_mojangson.append(f'{indent*(level+1)}{key_str}{key_value_separator}{content.tree(sort, indent, level+1, highlight=highlight)}')
->>>>>>> 75be86e6
 
         if len(inner_mojangson) == 0:
             result = f'{prefix}{postfix}'
